--- conflicted
+++ resolved
@@ -44,7 +44,6 @@
       if (userExists) {
          throwBadRequest('User With Email Address already Exists');
       }
-<<<<<<< HEAD
 
       const createdUser = await measureTimeTaken({
          func: this.userModel.insert(registerUserInput),
@@ -57,12 +56,6 @@
             registerUserInput,
          })}`,
          'User Registration',
-=======
-      const createdUser = await this.userModel.insert(registerUserInput);
-      this.logger.sLog(
-         registerUserInput,
-         "UserService:register user details Saved"
->>>>>>> 8ea94d97
       );
 
       return createdUser;
