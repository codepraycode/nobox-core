import {
   Filter,
   FindOptions,
   UpdateFilter,
   ObjectId,
} from '@nobox-org/shared-lib';
import { Inject, Injectable, Scope } from '@nestjs/common';

import { CustomLogger as Logger } from '@/modules/logger/logger.service';
import { CreateRecordSpaceInput } from './dto/create-record-space.input';
import { ProjectsService } from '@/modules/projects/projects.service';
import { throwBadRequest } from '@/utils/exceptions';
import { HTTP_METHODS } from './dto/https-methods.enum';
import { ACTION_SCOPE } from './dto/action-scope.enum';
import { UserService } from '@/modules/user/user.service';
import config from '@/config';
import { CreateFieldsInput } from './dto/create-fields.input';
<<<<<<< HEAD
import {
   contextGetter,
   getRecordStructureHash,
   measureTimeTaken,
} from '../../utils';
=======
import { contextGetter, getRecordSpaceTrackedFieldsHash } from '../../utils';
>>>>>>> 8ea94d97
import { Context, PopulatedRecordSpace, RecordSpaceType } from '@/types';
import {
   MProject,
   getRecordSpaceModel,
   getRecordFieldModel,
   MRecordField,
   MRecordSpace,
<<<<<<< HEAD
} from '@nobox-org/shared-lib';
import { Endpoint, GenerateEndpointInput, RecordFieldStructure } from './types';
=======
} from "@nobox-org/shared-lib";
import { Endpoint, GenerateEndpointInput, RecordFieldStructure, TrackedRecordSpaceFields } from './types';
>>>>>>> 8ea94d97

@Injectable({ scope: Scope.REQUEST })
export class RecordSpacesService {
   private recordSpaceModel: ReturnType<typeof getRecordSpaceModel>;
   private recordFieldsModel: ReturnType<typeof getRecordFieldModel>;

   constructor(
      private projectService: ProjectsService,
      private userService: UserService,
      @Inject('REQUEST') private context: Context,
      private logger: Logger,
   ) {
      this.contextFactory = contextGetter(this.context.req, this.logger);
      this.recordSpaceModel = getRecordSpaceModel(this.logger);
      this.recordFieldsModel = getRecordFieldModel(this.logger);
   }

   private contextFactory: ReturnType<typeof contextGetter>;

   private UserIdFromContext() {
      this.logger.sLog({}, 'ProjectService:UserIdFromContext');
      const user = this.contextFactory.getValue(['user'], { silent: true });
      return user ? user?._id : '';
   }

   private async assertCreation(args: {
      project: { _id?: string; slug?: string };
      userId: string;
      slug: string;
   }) {
      this.logger.sLog(args, 'RecordSpacesService:assertCreation');
      const {
         userId,
         slug,
         project: { _id: projectId, slug: projectSlug },
      } = args;

      if (!userId || !projectSlug) {
         throwBadRequest('User id and project slug is required');
      }

      const project = await measureTimeTaken({
         func: this.projectService.findOne({
            slug: projectSlug,
            user: userId,
         }),
         tag: 'RecordSpacesService:assertCreation::project',
         context: this.context,
      });

      if (!project) {
         throwBadRequest('Project does not exist');
      }

      const recordSpaceExists = await measureTimeTaken({
         func: this.recordSpaceModel.findOne({
            slug,
            projectSlug,
         }),
         tag: 'RecordSpacesService:assertCreation',
         context: this.context,
      });

      if (recordSpaceExists) {
         throwBadRequest('Record Space with this slug already exists');
      }

      return { project };
   }

   async addNewFieldDetails({
      incomingRecordFieldStructures,
      recordSpaceId,
   }: {
      incomingRecordFieldStructures: CreateFieldsInput['recordFieldStructures'];
      recordSpaceId: string;
   }) {
      this.logger.sLog(
         { incomingRecordFieldStructures, recordSpaceId },
         'RecordSpacesService::mergeNewAndExistingFields',
      );
      return Promise.all(
         incomingRecordFieldStructures.map(async incomingFieldDetails => {
            const { slug: incomingSlug } = incomingFieldDetails;

            return measureTimeTaken({
               func: this.recordFieldsModel.findOneAndUpdate(
                  {
                     recordSpace: recordSpaceId,
                     slug: incomingSlug,
                  },
                  {
                     $set: {
                        ...incomingFieldDetails,
                        recordSpace: recordSpaceId,
                        slug: incomingSlug,
                     },
                  },
                  {
                     upsert: true,
                     returnDocument: 'after',
                  },
               ),
               tag: 'RecordSpacesService::mergeNewAndExistingFields',
               context: this.context,
            });
         }),
      );
   }

   /**
    * 
    * @param args 
    * @returns 
    */
   async updateRecordSpaceAndFields(args: {
      userId?: string;
      recordSpace?: MRecordSpace;
      incomingRecordSpaceStructure: Omit<CreateRecordSpaceInput, 'authOptions'>;
   }
   ) {
      this.logger.sLog(
         { args },
         'updateRecordSpaceAndFields',
      );

      const { recordSpace, userId, incomingRecordSpaceStructure } = args;

      const { projectSlug, recordFieldStructures, slug: recordSpaceSlug, description, webhooks, name } = incomingRecordSpaceStructure;

      let recordSpaceDetails = recordSpace;

      if (!recordSpaceDetails) {
         recordSpaceDetails = await this.findOne({
            query: { slug: recordSpaceSlug, projectSlug, user: userId },
         });

         if (!recordSpaceDetails) {
            throwBadRequest(
               `RecordSpace: ${recordSpaceSlug} does not exist for project: ${projectSlug}`,
            );
         }
      }

      const { _id: recordSpaceId } = recordSpaceDetails;

      const recordFieldsDetails = await this.addNewFieldDetails({
         incomingRecordFieldStructures: recordFieldStructures,
         recordSpaceId: String(recordSpaceId),
      });

      const hasHashedFields = (recordFieldsDetails || []).some(
         field => field.hashed,
      );

      const updatedRecordSpace = await this.update({
         projectSlug,
         query: { slug: recordSpaceSlug, _id: recordSpace._id },
         update: {
            $set: {
               recordFields: recordFieldsDetails.map(({ _id }) => _id),
               hydratedRecordFields: recordFieldsDetails,
               webhooks,
               recordStructureHash: getRecordSpaceTrackedFieldsHash(
                  {
                     recordFieldStructures,
                     description,
                     name,
                     webhooks,
                  },
                  this.logger,
               ),
               hasHashedFields
            },
         },
         userId,
      });

      return updatedRecordSpace;
   }

   async assertNewFieldCreation({
      projectSlug,
      recordSpaceSlug,
      recordFieldStructures,
   }: CreateFieldsInput) {
      this.logger.sLog(
         { projectSlug, recordSpaceSlug, recordFieldStructures },
         'RecordSpaceService:assertNewFieldCreation',
      );
      for (let index = 0; index < recordFieldStructures.length; index++) {
         const { slug } = recordFieldStructures[index];
         const recordSpace = await this.findOne({
            query: {
               slug: recordSpaceSlug,
               'recordStructure.slug': slug,
               projectSlug,
            },
         });

         if (recordSpace) {
            throwBadRequest(
               `Field with 'slug: ${slug}, recordSpace: ${recordSpaceSlug}, project: ${projectSlug}'  already exists`,
            );
         }
      }
   }

   async reStructure({
      projectSlug,
      recordSpaceSlug,
      recordFieldStructures,
   }: CreateFieldsInput) {
      this.logger.sLog(
         { projectSlug, recordSpaceSlug, recordFieldStructures },
         'RecordSpaceService::assertNewFieldCreation',
      );
      for (let index = 0; index < recordFieldStructures.length; index++) {
         const { slug } = recordFieldStructures[index];
         const recordSpace = await this.findOne({
            query: {
               slug: recordSpaceSlug,
               'recordStructure.slug': slug,
               projectSlug,
            },
         });
         if (recordSpace) {
            throwBadRequest(
               `Field with 'slug: ${slug}, recordSpace: ${recordSpaceSlug}, project: ${projectSlug}'  already exists`,
            );
         }
      }
   }

   async compareRecordSpaceHash(args: {
      existingRecordStructureHash: string;
      trackedRecordSpaceFields: TrackedRecordSpaceFields;
   }) {
      this.logger.sLog(
         { args },
         'RecordSpaceService::compareRecordStructureHash',
      );
      const { existingRecordStructureHash, trackedRecordSpaceFields } = args;

      const newFieldsHash = getRecordSpaceTrackedFieldsHash(
         trackedRecordSpaceFields,
         this.logger,
      );

      const newRecordSpaceFieldsIsDetected =
         existingRecordStructureHash !== newFieldsHash;

      this.logger.sLog(
         {
            trackedRecordSpaceFields,
            existingRecordStructureHash,
            newFieldsHash,
         },
         newRecordSpaceFieldsIsDetected
            ? 'new record space fields detected'
            : 'same old record space fields',
      );

      return {
         matched: existingRecordStructureHash === newFieldsHash,
      };
   }

   private async createFields(
      recordSpaceId: string,
      recordStructure: RecordFieldStructure[],
   ): Promise<MRecordField[]> {
      this.logger.sLog(recordStructure, 'RecordSpaceService:createFields');
      const slugList = recordStructure.map(field => field.slug);
      const trimmedSlugList = [...new Set(slugList)];
      if (slugList.length !== trimmedSlugList.length) {
         throwBadRequest('Duplicate Form Field slugs found, Use Unique Slugs');
      }
      return Promise.all(
         recordStructure.map(recordStructure =>
            this.createField(recordSpaceId, recordStructure),
         ),
      );
   }

   private async createField(
      recordSpaceId: string,
      field: RecordFieldStructure,
   ): Promise<MRecordField> {
      this.logger.sLog(
         { recordSpaceId, field },
         'RecordSpaceService::createField',
      );

      const recordField = await measureTimeTaken({
         func: this.recordFieldsModel.insert({
            recordSpace: recordSpaceId,
            ...field,
         }),
         tag: 'RecordSpaceService::createField',
         context: this.context,
      });

      this.logger.sLog(
         { recordSpaceId, recordField },
         'RecordSpaceService:createField:recordFields Saved',
      );

      return recordField;
   }

   async create(args: {
      createRecordSpaceInput: CreateRecordSpaceInput;
      userId?: string;
      project?: MProject;
      fullyAsserted?: boolean;
      activateDeveloperMode?: boolean;
      recordSpaceType: RecordSpaceType;
   }) {
      const {
         createRecordSpaceInput,
         userId = this.UserIdFromContext(),
         project,
         fullyAsserted = false,
         activateDeveloperMode = false,
         recordSpaceType,
      } = args;
      this.logger.sLog(
         { createRecordSpaceInput, userId },
         'RecordSpaceService:create',
      );

      const {
         projectSlug,
         recordFieldStructures,
         slug,
         description,
         name,
         webhooks
      } = createRecordSpaceInput;

      if (fullyAsserted && !project) {
         this.logger.debug(
            'Project Details should be set if fully asserted',
            'RecordSpaceService: create',
         );
         throwBadRequest('Something Unusual Happened');
      }

      let _project = project;

      if (!fullyAsserted) {
         const {
            project: projectReturnedFromAssertion,
         } = await this.assertCreation({
            project: { slug: projectSlug },
            userId,
            slug,
         });

         _project = projectReturnedFromAssertion;
      }

      const id = new ObjectId();

      const recordFields = await this.createFields(
         id.toHexString(),
         recordFieldStructures,
      );

      const hasHashedFields = (recordFields || []).some(field => field.hashed);

<<<<<<< HEAD
      const createdRecordSpace = await measureTimeTaken({
         func: this.recordSpaceModel.insert({
            _id: id,
            project: String(project._id),
            user: userId,
            slug,
            description,
            name,
            recordStructureHash: getRecordStructureHash(
               recordFieldStructures,
               this.logger,
            ),
            recordFields: recordFields.map(field => new ObjectId(field._id)),
            admins: [],
            hydratedRecordFields: recordFields,
            hydratedProject: project,
            projectSlug,
            hasHashedFields,
            developerMode: activateDeveloperMode,
            type: recordSpaceType,
         }),
         tag: 'RecordSpaceService:create',
         context: this.context,
=======
      const createdRecordSpace = await this.recordSpaceModel.insert({
         _id: id,
         project: String(project._id),
         user: userId,
         slug,
         description,
         name,
         webhooks,
         recordStructureHash: getRecordSpaceTrackedFieldsHash(
            {
               description,
               name,
               webhooks,
               recordFieldStructures
            },
            this.logger,
         ),
         recordFields: recordFields.map(field => new ObjectId(field._id)),
         admins: [],
         hydratedRecordFields: recordFields,
         hydratedProject: project,
         projectSlug,
         hasHashedFields,
         developerMode: activateDeveloperMode,
         type: recordSpaceType,
>>>>>>> 8ea94d97
      });

      return createdRecordSpace;
   }

   async find(query: Filter<MRecordSpace> = {}): Promise<MRecordSpace[]> {
      this.logger.sLog(query, 'RecordSpaceService:find');

      if (!query.project) {
         if (!query.user) {
            query.user = this.UserIdFromContext();
         }

         if (!query.user) {
            this.logger.sLog(query, 'RecordSpaceService:find:User is required');
            throwBadRequest('Something Unusual Happened');
         }

         const project = await this.projectService.findOne({
            slug: query.projectSlug,
            user: query.user,
         });

         if (!project) {
            throwBadRequest('Project does not exist');
         }

         query.project = String(project._id);
      }

      return measureTimeTaken({
         func: this.recordSpaceModel.find(query),
         tag: 'RecordSpaceService:find',
         context: this.context,
      });
   }

   async findOne(args: {
      query?: Filter<MRecordSpace>;
      projection?: FindOptions['projection'];
   }): Promise<MRecordSpace> {
      this.logger.sLog(args, 'RecordSpaceService:findOne');
      const { query, projection = null } = args;

      return measureTimeTaken({
         func: this.recordSpaceModel.findOne(query, { projection }),
         tag: 'RecordSpaceService:findOne',
         context: this.context,
      });
   }

   async populateRecordSpace(
      recordSpace: MRecordSpace,
      fieldsToPopulate: 'project' | 'recordFields',
   ): Promise<any> {
      this.logger.sLog(
         { recordSpace, fieldsToPopulate },
         'RecordSpaceService:populateRecordSpace',
      );

      const {
         project: xProject,
         recordFields: xRecordFields,
         ...remainingFields
      } = recordSpace;
      const populatedRecordSpace: PopulatedRecordSpace = { ...remainingFields };
      const fieldsToPopulateArr = fieldsToPopulate.split(' ');
      for (let index = 0; index < fieldsToPopulateArr.length; index++) {
         const field = fieldsToPopulateArr[index];

         if (field === 'project') {
            const project = await this.projectService.findOne({
               query: { _id: xProject },
            });
            populatedRecordSpace.project = project;
         }
      }

      return populatedRecordSpace;
   }

   async getFields(recordFieldIds?: string[]): Promise<MRecordField[]> {
      this.logger.sLog(recordFieldIds, 'RecordSpaceService:getFields');

      return measureTimeTaken({
         func: this.recordFieldsModel.find({
            _id: { $in: recordFieldIds.map(id => new ObjectId(id)) },
         }),
         tag: 'RecordSpaceService:getFields',
         context: this.context,
      });
   }

   async getEndpoints(
      recordSpaceDetails?: GenerateEndpointInput,
   ): Promise<Endpoint[]> {
      this.logger.sLog(recordSpaceDetails, 'RecordSpaceService:getEndpoints');

      const { projectId, slug, fieldIds, developerMode } = recordSpaceDetails;

      if (!developerMode) {
         return [];
      }

      const [projectDetails, recordFieldsDetails] = await Promise.all([
         measureTimeTaken({
            func: this.projectService.findOne({ _id: new ObjectId(projectId) }),
            tag: 'RecordSpaceService:getEndpoints',
            context: this.context,
         }),
         measureTimeTaken({
            func: this.recordFieldsModel.find({
               _id: { $in: fieldIds.map(id => new ObjectId(id)) },
            }),
            tag: 'RecordSpaceService:getEndpoints',
            context: this.context,
         }),
      ]);

      const { serverAddress } = config().serverConfig;

      const basePath = `${serverAddress}/${projectDetails.slug}/${slug}`;

      const exampleByParams = this.createExample({
         recordFields: recordFieldsDetails,
         type: 'params',
         basePath,
      });

      return [
         {
            path: `${basePath}`,
            method: HTTP_METHODS.GET,
            params: recordFieldsDetails,
            example: exampleByParams,
         },
         {
            path: `${basePath}/_single_`,
            method: HTTP_METHODS.GET,
            params: recordFieldsDetails,
            example: exampleByParams,
         },
         {
            path: `${basePath}`,
            method: HTTP_METHODS.POST,
            body: recordFieldsDetails,
            example: this.createExample({
               recordFields: recordFieldsDetails,
               type: 'bodyArray',
               basePath,
            }),
         },
         {
            path: `${basePath}/_single_`,
            method: HTTP_METHODS.POST,
            body: recordFieldsDetails,
            example: this.createExample({
               recordFields: recordFieldsDetails,
               type: 'body',
               basePath,
            }),
         },
         {
            path: `${basePath}/_single`,
            method: HTTP_METHODS.GET,
            body: recordFieldsDetails,
            example: exampleByParams,
         },
         {
            path: `${basePath}/update`,
            method: HTTP_METHODS.GET,
            body: recordFieldsDetails,
            example: exampleByParams,
         },
      ];
   }

   private createExample(args: {
      recordFields: MRecordField[];
      type: 'body' | 'params' | 'bodyArray';
      basePath?: string;
   }): string {
      this.logger.sLog(args, 'RecordSpaceService:createExamples');

      const { recordFields, type, basePath } = args;

      if (type === 'bodyArray' || type === 'body') {
         const example = {};
         const prettyPrint = (value: Record<any, any>) =>
            JSON.stringify(value, null, 4);
         for (const { slug } of recordFields) {
            example[slug] = 'value';
         }
         return type === 'bodyArray'
            ? `[${prettyPrint(example)}]`
            : prettyPrint(example);
      }

      if (type === 'params') {
         const params = recordFields
            .map(({ slug }) => `${slug}=value`)
            .join('&');
         return `${basePath}?${params}`;
      }
   }

   async assertRecordSpaceMutation(args: {
      projectId: string;
      projectSlug: string;
      userId?: string;
   }) {
      this.logger.sLog(args, 'RecordSpacesService:assertRecordSpaceMutation');
      const { projectId, projectSlug, userId } = args;

      const _userId = userId ?? this.UserIdFromContext();

      if (!projectId && !projectSlug && !_userId) {
         throwBadRequest(
            'Project Slug and User Id is required when projectId is not provided',
         );
      }

      const project = await this.projectService.findOne({
         slug: projectSlug,
         user: _userId,
      });
      if (!project) {
         throwBadRequest('Project does not exist');
      }

      return project._id;
   }

   async update(args: {
      query?: Partial<MRecordSpace>;
      update?: UpdateFilter<MRecordSpace>;
      scope?: ACTION_SCOPE;
      projectSlug?: string;
      userId?: string;
      throwOnEmpty?: boolean;
   }) {
      this.logger.sLog(args, 'RecordSpaceService::update::update');

      const {
         query,
         update,
         scope = ACTION_SCOPE.JUST_THIS_RECORD_SPACE,
         projectSlug,
         userId = this.UserIdFromContext(),
         throwOnEmpty = true,
      } = args;

      if (!query._id) {
         if (!projectSlug && query.project) {
            this.logger.sLog(
               {},
               'RecordSpaceService::update::update:: ProjectSlug and projectId is required when recordSpace id is provided',
            );
            throwBadRequest('An Unknown error occurred');
         }

         const project = await this.assertRecordSpaceMutation({
            projectId: query.project,
            projectSlug,
            userId,
         });
         query.project = String(project);
      }

      let atomizedUpdate = update;
      if (!atomizedUpdate.$set) {
         atomizedUpdate = {
            $set: {
               ...atomizedUpdate,
            },
         };
      }

      const response = await measureTimeTaken({
         func: this.recordSpaceModel.findOneAndUpdate(query, atomizedUpdate, {
            returnDocument: 'after',
         }),
         tag: 'RecordSpaceService::update::update',
         context: this.context,
      });

      this.logger.sLog(response, 'RecordSpaceService:update::response');

      if (throwOnEmpty && !response) {
         throwBadRequest('RecordSpace does not exist');
      }

      if (scope === ACTION_SCOPE.ALL_OTHER_RECORD_SPACES) {
         await measureTimeTaken({
            func: this.recordSpaceModel.findOneAndUpdate(
               {
                  project: response.project,
                  _id: { $ne: response._id },
               },
               update,
               { returnDocument: 'after' },
            ),
            tag: 'RecordSpaceService::update::update',
            context: this.context,
         });

         this.logger.sLog(
            query,
            'RecordSpaceService:update:all other record spaces updated',
         );
      }

      return response;
   }

   async addAdminToRecordSpace(
      id: string,
      userId: string,
      scope: ACTION_SCOPE = ACTION_SCOPE.JUST_THIS_RECORD_SPACE,
   ): Promise<MRecordSpace> {
      this.logger.sLog(
         { id, userId, scope },
         'RecordSpaceService:addAdminToRecordSpace:query',
      );
      const { bool: userExist } = await this.userService.exists({
         id: userId,
      });
      if (!userExist) {
         throwBadRequest('Admin User does not exist');
      }

      return this.update({
         query: { _id: new ObjectId(id) },
         update: { $addToSet: { admins: userId } },
         scope,
         userId: this.UserIdFromContext(),
      });
   }

   async remove(args: {
      query?: Partial<MRecordSpace>;
      projectSlug?: string;
      projectId?: ObjectId;
   }): Promise<boolean> {
      this.logger.sLog(args, 'RecordSpaceService:remove');
      const { query, projectSlug } = args;

      let project = args.projectId;

      if (!project) {
         project = await this.assertRecordSpaceMutation({
            projectId: query.project,
            projectSlug,
         });
      }

      const deleted = await measureTimeTaken({
         func: this.recordSpaceModel.deleteOne({
            ...query,
            projectSlug,
            project: String(project),
         }),
         tag: 'RecordSpaceService:remove',
         context: this.context,
      });

      if (deleted.deletedCount === 0) {
         throwBadRequest('RecordSpace does not exist');
      }

      return deleted.deletedCount > 0;
   }


   async shouldUpdateRecordSpace(args: {
      recordSpace: MRecordSpace;
      allowMutation: boolean;
      incomingRecordSpaceStructure: Omit<CreateRecordSpaceInput, 'authOptions'>;
   }) {
      this.logger.sLog(args, 'RecordSpaceService::shouldUpdateRecordSpace');
      const { recordSpace, allowMutation, incomingRecordSpaceStructure } = args;
      const { recordFieldStructures, description, webhooks, name } = incomingRecordSpaceStructure;

      const { matched } = await this.compareRecordSpaceHash({
         existingRecordStructureHash: recordSpace.recordStructureHash,
         trackedRecordSpaceFields: {
            description,
            recordFieldStructures,
            webhooks,
            name
         }
      });

      const recordStructureNotTheSame = !matched;

      const mutationIsRequired = recordStructureNotTheSame;

      if (!allowMutation && mutationIsRequired) {
         this.logger.sLog(
            { allowMutation },
            'ClientService::handleRecordSpaceCheckInPreOperation:: mutation is not allowed',
         );
         throwBadRequest(
            `Mutation is not allowed, recordStructure for "${recordSpace.slug}" was changed`,
         );
      }

      return {
         recordStructureNotTheSame,
      };
   }

   async handleRecordSpaceUpdates(args: {
      recordSpace: MRecordSpace;
      allowMutation: boolean;
      incomingRecordSpaceStructure: Omit<CreateRecordSpaceInput, 'authOptions'>;
      userId: string;
   }) {
      this.logger.sLog(args, 'RecordSpaceService::handleRecordSpaceUpdates');

      const {
         recordSpace,
         allowMutation,
         incomingRecordSpaceStructure,
         userId,
      } = args;

      let recordSpaceAfterUpdates: MRecordSpace = recordSpace;

      const { recordStructureNotTheSame } = await this.shouldUpdateRecordSpace({
         recordSpace,
         allowMutation,
         incomingRecordSpaceStructure,
      });

      this.logger.sLog(
         { recordStructureNotTheSame },
         'RecordSpaceService::handleRecordSpaceUpdates',
      );

      if (recordStructureNotTheSame) {
         recordSpaceAfterUpdates = await this.updateRecordSpaceAndFields({
            incomingRecordSpaceStructure,
            userId,
            recordSpace,
         });
      }

      return recordSpaceAfterUpdates;
   }

   async handleRecordSpaceMutationInPreOperation(args: {
      recordSpaceSlug: string;
      recordFieldStructures: RecordFieldStructure[];
      projectSlug: string;
      userId: string;
      autoCreateRecordSpace: boolean;
      autoCreateProject: boolean;
      incomingRecordSpaceStructure: Omit<CreateRecordSpaceInput, 'authOptions'>;
      allowMutation: boolean;
   }) {
      this.logger.sLog(args, 'RecordSpaceService::handleRecordSpaceCheck');

      const {
         recordSpaceSlug,
         projectSlug,
         userId,
         autoCreateRecordSpace,
         autoCreateProject,
         incomingRecordSpaceStructure,
         allowMutation,
      } = args;

      let recordSpace = await this.findOne({
         query: { slug: recordSpaceSlug, projectSlug, user: userId },
      });

      let project: MProject;

      if (recordSpace) {
         recordSpace = await this.handleRecordSpaceUpdates({
            recordSpace,
            allowMutation,
            incomingRecordSpaceStructure,
            userId,
         });

         project = recordSpace.hydratedProject;
      }

      if (!recordSpace) {
         this.logger.sLog(
            { recordSpace },
            'ClientService::_prepareOperationResources:: recordSpace or project does not exist',
         );

         project = await this.projectService.assertProjectExistence(
            { projectSlug, userId },
            { autoCreate: autoCreateProject },
         );

         if (!autoCreateRecordSpace) {
            this.logger.sLog(
               { autoCreateRecordSpace: autoCreateRecordSpace },
               'ClientService::autoCreateRecordSpace:: auto creating recordSpace not allowed',
            );
            throwBadRequest(
               `RecordSpace: "slug: ${recordSpaceSlug}" does not exist`,
            );
            return;
         }

         const trace = this.contextFactory.getValue(['trace']);

         const { uniqueUrlComponent = '' } = trace;

         recordSpace = await this.create({
            createRecordSpaceInput: incomingRecordSpaceStructure,
            userId,
            project,
            fullyAsserted: true,
            activateDeveloperMode: true,
            recordSpaceType: ['set-key-values', 'get-key-values'].includes(
               uniqueUrlComponent,
            )
               ? 'key-value'
               : 'rowed',
         });
      }

      return {
         project,
         recordSpace,
      };
   }
}<|MERGE_RESOLUTION|>--- conflicted
+++ resolved
@@ -15,15 +15,11 @@
 import { UserService } from '@/modules/user/user.service';
 import config from '@/config';
 import { CreateFieldsInput } from './dto/create-fields.input';
-<<<<<<< HEAD
 import {
    contextGetter,
    getRecordStructureHash,
    measureTimeTaken,
 } from '../../utils';
-=======
-import { contextGetter, getRecordSpaceTrackedFieldsHash } from '../../utils';
->>>>>>> 8ea94d97
 import { Context, PopulatedRecordSpace, RecordSpaceType } from '@/types';
 import {
    MProject,
@@ -31,13 +27,8 @@
    getRecordFieldModel,
    MRecordField,
    MRecordSpace,
-<<<<<<< HEAD
 } from '@nobox-org/shared-lib';
 import { Endpoint, GenerateEndpointInput, RecordFieldStructure } from './types';
-=======
-} from "@nobox-org/shared-lib";
-import { Endpoint, GenerateEndpointInput, RecordFieldStructure, TrackedRecordSpaceFields } from './types';
->>>>>>> 8ea94d97
 
 @Injectable({ scope: Scope.REQUEST })
 export class RecordSpacesService {
@@ -149,24 +140,27 @@
    }
 
    /**
-    * 
-    * @param args 
-    * @returns 
+    *
+    * @param args
+    * @returns
     */
    async updateRecordSpaceAndFields(args: {
       userId?: string;
       recordSpace?: MRecordSpace;
       incomingRecordSpaceStructure: Omit<CreateRecordSpaceInput, 'authOptions'>;
-   }
-   ) {
-      this.logger.sLog(
-         { args },
-         'updateRecordSpaceAndFields',
-      );
+   }) {
+      this.logger.sLog({ args }, 'updateRecordSpaceAndFields');
 
       const { recordSpace, userId, incomingRecordSpaceStructure } = args;
 
-      const { projectSlug, recordFieldStructures, slug: recordSpaceSlug, description, webhooks, name } = incomingRecordSpaceStructure;
+      const {
+         projectSlug,
+         recordFieldStructures,
+         slug: recordSpaceSlug,
+         description,
+         webhooks,
+         name,
+      } = incomingRecordSpaceStructure;
 
       let recordSpaceDetails = recordSpace;
 
@@ -210,7 +204,7 @@
                   },
                   this.logger,
                ),
-               hasHashedFields
+               hasHashedFields,
             },
          },
          userId,
@@ -376,7 +370,7 @@
          slug,
          description,
          name,
-         webhooks
+         webhooks,
       } = createRecordSpaceInput;
 
       if (fullyAsserted && !project) {
@@ -410,7 +404,6 @@
 
       const hasHashedFields = (recordFields || []).some(field => field.hashed);
 
-<<<<<<< HEAD
       const createdRecordSpace = await measureTimeTaken({
          func: this.recordSpaceModel.insert({
             _id: id,
@@ -434,33 +427,6 @@
          }),
          tag: 'RecordSpaceService:create',
          context: this.context,
-=======
-      const createdRecordSpace = await this.recordSpaceModel.insert({
-         _id: id,
-         project: String(project._id),
-         user: userId,
-         slug,
-         description,
-         name,
-         webhooks,
-         recordStructureHash: getRecordSpaceTrackedFieldsHash(
-            {
-               description,
-               name,
-               webhooks,
-               recordFieldStructures
-            },
-            this.logger,
-         ),
-         recordFields: recordFields.map(field => new ObjectId(field._id)),
-         admins: [],
-         hydratedRecordFields: recordFields,
-         hydratedProject: project,
-         projectSlug,
-         hasHashedFields,
-         developerMode: activateDeveloperMode,
-         type: recordSpaceType,
->>>>>>> 8ea94d97
       });
 
       return createdRecordSpace;
@@ -834,7 +800,6 @@
       return deleted.deletedCount > 0;
    }
 
-
    async shouldUpdateRecordSpace(args: {
       recordSpace: MRecordSpace;
       allowMutation: boolean;
@@ -842,7 +807,12 @@
    }) {
       this.logger.sLog(args, 'RecordSpaceService::shouldUpdateRecordSpace');
       const { recordSpace, allowMutation, incomingRecordSpaceStructure } = args;
-      const { recordFieldStructures, description, webhooks, name } = incomingRecordSpaceStructure;
+      const {
+         recordFieldStructures,
+         description,
+         webhooks,
+         name,
+      } = incomingRecordSpaceStructure;
 
       const { matched } = await this.compareRecordSpaceHash({
          existingRecordStructureHash: recordSpace.recordStructureHash,
@@ -850,8 +820,8 @@
             description,
             recordFieldStructures,
             webhooks,
-            name
-         }
+            name,
+         },
       });
 
       const recordStructureNotTheSame = !matched;
