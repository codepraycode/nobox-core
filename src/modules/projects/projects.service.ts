import { Inject, Injectable, Scope } from '@nestjs/common';

import { CustomLogger as Logger } from '@/modules/logger/logger.service';
import { Filter, ObjectId } from '@nobox-org/shared-lib';
import { CreateProjectInput } from './dto/create-project.input';
import { throwBadRequest } from '@/utils/exceptions';
import { Context } from '@/types';
import { contextGetter, measureTimeTaken } from '@/utils';
import {
   getProjectModel,
   MProject,
   getProjectKeysModel,
   getProjectUsersModel,
} from '@nobox-org/shared-lib';
import { Project } from './entities/project.entity';
import { UserService } from '../user/user.service';

@Injectable({ scope: Scope.REQUEST })
export class ProjectsService {
   private projectModel: ReturnType<typeof getProjectModel>;
   private projectKeysModel: ReturnType<typeof getProjectKeysModel>;
   private projectUsersModel: ReturnType<typeof getProjectUsersModel>;

   constructor(
      @Inject('REQUEST') private context: Context,
      private logger: Logger,
      private userService: UserService,
   ) {
      this.contextFactory = contextGetter(this.context.req, this.logger);
      this.projectModel = getProjectModel(this.logger);
      this.projectUsersModel = getProjectUsersModel(this.logger);
   }

   private contextFactory: ReturnType<typeof contextGetter>;

   private UserIdFromContext() {
      this.logger.sLog({}, 'ProjectService:UserIdFromContext');
      const user = this.contextFactory.getValue(['user'], { silent: true });
      return user ? user?._id : '';
   }

   async assertCreation(args: { slug: string; userId: string }) {
      this.logger.sLog(args, 'ProjectService:assertCreation');
      const { slug, userId } = args;

<<<<<<< HEAD
      const projectExists = await measureTimeTaken({
         func: this.projectModel.findOne({
            slug,
            user: userId,
         }),
         tag: 'ProjectService:assertCreation',
         context: this.context,
=======
      const projectExists = await this.projectModel.findOne({
         slug,
         user: userId,
>>>>>>> 8ea94d97
      });

      if (projectExists) {
         this.logger.sLog(
            {},
            'ProjectService:assertCreation: project already exists',
         );
         throwBadRequest('Project with this slug already exists');
      }
   }

   async create(
      createProjectInput: CreateProjectInput,
      userId: string = this.UserIdFromContext(),
   ) {
      this.logger.sLog(createProjectInput, 'ProjectService:create');
      await this.assertCreation({ slug: createProjectInput.slug, userId });

      const createdProject = await measureTimeTaken({
         func: this.projectModel.insert({
            ...createProjectInput,
            user: userId,
         }),
         tag: 'ProjectService:create',
         context: this.context,
      });

      this.logger.sLog(
         createProjectInput,
         'ProjectService:create project details Saved',
      );
      return createdProject;
   }

   async findForUser(query?: Filter<MProject>): Promise<MProject[]> {
      this.logger.sLog({ query }, 'ProjectService:findForUser');
      return this.find({ ...query, user: this.UserIdFromContext() });
   }

   async find(query: any = {}): Promise<Project[]> {
      this.logger.sLog(query, 'ProjectService:find');
      query.user = this.UserIdFromContext();
      const projects = await measureTimeTaken({
         func: this.projectModel.find({
            ...query,
            ...(query.id ? { _id: query.id } : {}),
         }),
         tag: 'ProjectService:find',
         context: this.context,
      });

      return projects.map(project => ({
         id: String(project._id),
         ...project,
      }));
   }

   async findSharedProjects(args: { email: string }): Promise<Project[]> {
      this.logger.sLog(args, 'ProjectService:findSharedProjects');
      const { email } = args;

      const sharedProjectObjectIds = (
         await measureTimeTaken({
            func: this.projectUsersModel.find({ email }),
            tag: 'ProjectService:findSharedProjects',
            context: this.context,
         })
      ).map(projectUser => {
         const { projectId } = projectUser;
         return new ObjectId(projectId);
      });

      const sharedProjects = await measureTimeTaken({
         func: this.projectModel.find({
            _id: { $in: sharedProjectObjectIds },
         }),
         tag: 'ProjectService:findSharedProjects',
         context: this.context,
      });

      return sharedProjects.map(project => ({
         id: String(project._id),
         ...project,
      }));
   }

   async findOne(query?: Filter<MProject>): Promise<MProject> {
      this.logger.sLog(query, 'ProjectService:findOne');

      const project = await measureTimeTaken({
         func: this.projectModel.findOne(query),
         tag: 'ProjectService:findOne',
         context: this.context,
      });

      return project;
   }

   async update(
      query?: Filter<MProject>,
      update?: Partial<MProject>,
   ): Promise<MProject> {
      this.logger.sLog({ query, update }, 'ProjectService:update');

      if (!query._id && !query.slug) {
         this.logger.sLog(
            {},
            'ProjectService:update::error Both id and slug is not set',
         );
         throwBadRequest('id or slug needs to be set');
      }

      if (query._id && query.slug) {
         this.logger.sLog(
            {},
            "ProjectService:update You can't update with both id and slug",
         );
         throwBadRequest("You can't update with both id and slug");
      }

      query.user = this.UserIdFromContext();

      const project = await measureTimeTaken({
         func: this.projectModel.findOneAndUpdate(
            query,
            { $set: update },
            { returnDocument: 'after' },
         ) as any,
         tag: 'ProjectService:update',
         context: this.context,
      });

      if (!project) {
         this.logger.sLog({}, 'ProjectService:update: project does not exist');
         throwBadRequest('Project Does not Exist');
      }

      if (update.keys) {
         await measureTimeTaken({
            func: this.projectKeysModel.updateOne(
               { project: project._id },
               {
                  $set: {
                     ...update.keys,
                  },
               },
            ),
            tag: 'ProjectService:update::update.keys',
            context: this.context,
         });
      }

      project.id = String(project._id);

      return project;
   }

   async remove(query?: Filter<MProject>): Promise<void> {
      this.logger.sLog(query, 'ProjectService:remove');

      if (query._id && query.slug) {
         throwBadRequest("You can't delete with both id and slug");
      }

      await measureTimeTaken({
         func: this.projectModel.deleteOne(query),
         tag: 'ProjectService:remove',
         context: this.context,
      });
   }

   async assertProjectExistence(
      {
         projectSlug,
         projectId,
         userId,
      }: { projectSlug?: string; userId: string; projectId?: string },
      options: { autoCreate: boolean } = { autoCreate: false },
   ) {
      this.logger.sLog(
         { projectSlug, userId, options, projectId },
         'ProjectService:assertProjectExistence',
      );

      const queryArgs = {
         user: userId,
         ...(projectId ? { _id: new ObjectId(projectId) } : {}),
         ...(projectSlug ? { slug: projectSlug } : {}),
      };

      let project = await this.findOne(queryArgs);

      if (!project) {

         if (!options.autoCreate) {
            throwBadRequest(`Project: ${projectSlug} does not exist`);
         }

         project = await this.create(
            {
               slug: projectSlug,
               name: projectSlug,
            },
            userId,
         );
      }
      return project;
   }

   async addUserToProject({
      projectId,
      projectOwnerId,
      userEmail,
   }: {
      projectId: string;
      projectOwnerId: string;
      userEmail: string;
   }) {
      this.logger.sLog(
         {
            projectId,
            projectOwnerId,
            userEmail,
         },
         'projectService::addUserToProject',
      );

      const project = await this.assertProjectExistence({
         projectId,
         userId: projectOwnerId,
      });

      const { email: projectOwnerEmail } = await this.userService.getUser({
         _id: projectOwnerId,
      });

      if (projectOwnerEmail === userEmail) {
         throwBadRequest(
            `You can't add User: ${projectOwnerEmail} who is already a project owner`,
         );
      }

      const userHasAlreadyBeenAddedToProject = await measureTimeTaken({
         func: this.projectUsersModel.findOne({
            projectId: String(project._id),
            email: userEmail,
         }),
         tag: 'ProjectService:remove',
         context: this.context,
      });

      if (userHasAlreadyBeenAddedToProject) {
         throwBadRequest(`User: ${userEmail} has already been added`);
      }

      await measureTimeTaken({
         func: this.projectUsersModel.insert({
            projectId: String(project._id),
            email: userEmail,
         }),
         tag: 'ProjectService:remove',
         context: this.context,
      });

      return userEmail;
   }

   async getProjectUser({
      projectSlug,
      projectOwnerId,
      projectId,
   }: {
      projectSlug: string;
      projectOwnerId: string;
      projectId: string;
   }) {
      this.logger.sLog(
         {
            projectSlug,
            projectOwnerId,
            projectId,
         },
         'projectService::getProjectUser',
      );
      const project = await this.assertProjectExistence({
         userId: projectOwnerId,
         projectId,
         projectSlug,
      });

      return measureTimeTaken({
         func: this.projectUsersModel.find({
            projectId: String(project._id),
         }),
         tag: 'ProjectService:remove',
         context: this.context,
      });
   }

   async removeUserFromProject({
      projectId,
      userEmail,
   }: {
      projectId: string;
      projectOwnerId: string;
      userEmail: string;
   }) {
      this.logger.sLog(
         {
            projectId,
            userEmail,
         },
         'projectsService::removeUserFromProject',
      );

      await measureTimeTaken({
         func: this.projectUsersModel.findOneAndDelete({
            projectId: projectId,
            email: userEmail,
         }),
         tag: 'ProjectService:remove',
         context: this.context,
      });

      return userEmail;
   }
}<|MERGE_RESOLUTION|>--- conflicted
+++ resolved
@@ -43,7 +43,6 @@
       this.logger.sLog(args, 'ProjectService:assertCreation');
       const { slug, userId } = args;
 
-<<<<<<< HEAD
       const projectExists = await measureTimeTaken({
          func: this.projectModel.findOne({
             slug,
@@ -51,11 +50,6 @@
          }),
          tag: 'ProjectService:assertCreation',
          context: this.context,
-=======
-      const projectExists = await this.projectModel.findOne({
-         slug,
-         user: userId,
->>>>>>> 8ea94d97
       });
 
       if (projectExists) {
@@ -249,7 +243,6 @@
       let project = await this.findOne(queryArgs);
 
       if (!project) {
-
          if (!options.autoCreate) {
             throwBadRequest(`Project: ${projectSlug} does not exist`);
          }
