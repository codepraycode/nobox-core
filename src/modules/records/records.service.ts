import {
   FindOptions,
   Filter,
   UpdateFilter,
   ObjectId,
   IndexSpecification,
} from '@nobox-org/shared-lib';
import { Inject, Injectable, Scope } from '@nestjs/common';
import { CustomLogger as Logger } from '@/modules/logger/logger.service';
import { RecordSpacesService } from '@/modules/record-spaces/record-spaces.service';
import { throwBadRequest } from '@/utils/exceptions';
import { CObject, Context, RecordStructureType } from '@/types';
import {
   contextGetter,
   measureTimeTaken,
   queryWithoutHashedFields,
} from '@/utils';
import {
   getRecordModel,
   MRecord,
   MRecordFieldContent,
   MRecordSpace,
   getRecordDumpModel,
   MRecordDump,
   ObjectIdOrString,
} from '@nobox-org/shared-lib';
import { postOperateRecordDump } from '@/modules/client/utils/post-operate-record-dump';
import { createRegexSearchObject } from '@/utils/create-regex-search-object';
import { RecordFieldContentInput } from './types';
import { mergeFieldContent } from "../client-functions/utils";

@Injectable({ scope: Scope.REQUEST })
export class RecordsService {
   private recordModel: ReturnType<typeof getRecordModel>;
   private recordDumpModel: ReturnType<typeof getRecordDumpModel>;

   constructor(
      private recordSpaceService: RecordSpacesService,
      @Inject('REQUEST') private context: Context,
      private logger: Logger,
   ) {
      this.contextFactory = contextGetter(this.context.req, this.logger);
      this.recordModel = getRecordModel(this.logger);
      this.recordDumpModel = getRecordDumpModel(this.logger);
   }

   private contextFactory: ReturnType<typeof contextGetter>;

   async saveRecordDump(args: { formattedRecord: CObject; record: MRecord }) {
      this.logger.sLog(args, 'RecordService:saveRecordDump');
      const { formattedRecord, record } = args;

      const result = await measureTimeTaken({
         func: this.recordDumpModel.insert({
            record,
            recordId: String(record._id),
            ...formattedRecord,
         }),
         tag: 'RecordService:saveRecordDump',
         context: this.context,
      });

      return result;
   }

   async deleteAllRecordsInProject(
      projectSlug: string,
      projectId: string,
   ): Promise<boolean> {
      this.logger.sLog(
         { projectSlug, projectId },
         'RecordService:deleteAllRecordsInProject',
      );
      const allRecordSpaces = await this.recordSpaceService.find({
         projectSlug,
         project: projectId,
      });
      await Promise.all(
         allRecordSpaces.map(recordSpace =>
            this.clearAllRecords(String(recordSpace._id)),
         ),
      );
      this.logger.sLog(
         { projectSlug, numberOfRecordSpaces: allRecordSpaces.length },
         'ProjectService:deleteAllRecordSpaces: records and recordSpaces cleared',
      );
      return true;
   }

   async updateRecordDump(args: {
      query: Filter<MRecordDump>;
      update: UpdateFilter<MRecordDump>;
      record: MRecord;
   }) {
      this.logger.sLog(args, 'RecordService:updateRecordDump');
      const { update, record, query } = args;

      const result = await measureTimeTaken({
         func: this.recordDumpModel.findOneAndUpdate(query, {
            $set: {
               record,
               recordId: String(record._id),
               ...update,
            },
         }),
         tag: 'RecordService:updateRecordDump',
         context: this.context,
      });

      return result;
   }

   async clearAllRecords(recordSpaceId: string) {
      this.logger.sLog({ recordSpaceId }, 'RecordService: clearAllRecords');
      const result = await Promise.all([
         this.clearRecordDump(recordSpaceId),
         this.clearRecords(recordSpaceId),
      ]);
      await this.recordSpaceService.update({
         query: {
            _id: new ObjectId(recordSpaceId),
         },
         update: {
            $set: {
               initialDataExist: false,
            },
         },
         throwOnEmpty: false,
      });
      return result;
   }

   private async clearRecordDump(recordSpaceId: string) {
      this.logger.sLog({ recordSpaceId }, 'RecordService:clearRecordDump');

      const result = await measureTimeTaken({
         func: this.recordDumpModel.deleteAll({
            'record.recordSpace': recordSpaceId,
         }),
         tag: 'RecordService:clearRecordDump',
         context: this.context,
      });

      this.logger.sLog({ result }, 'RecordService:clearRecordDump::result');
      return result;
   }

   private async clearRecords(recordSpaceId: string) {
      this.logger.sLog({ recordSpaceId }, 'RecordService: clearRecords');

      const result = await measureTimeTaken({
         func: this.recordModel.deleteAll({
            recordSpace: recordSpaceId,
         }),
         tag: 'RecordService: clearRecords::result',
         context: this.context,
      });

      this.logger.sLog({ result }, 'RecordService: clearRecords::result');
      return result;
   }

   async searchRecordDump(args: {
      recordSpace: MRecordSpace;
      searchText: string;
      options?: FindOptions<MRecordDump>;
      indexes?: IndexSpecification;
      reMappedRecordFields: CObject;
      searchableFields: string[];
   }) {
      this.logger.sLog(args, 'RecordService::searchRecordDump');
      const {
         searchText,
         options: _,
         recordSpace,
         reMappedRecordFields,
      } = args;

      const composedQuery = {
         'record.recordSpace': { $eq: String(recordSpace._id) },
      };

      this.logger.sLog(
         { searchText, composedQuery },
         'RecordService::searchRecordDump::composedQuery',
      );

      const regex = createRegexSearchObject(args.searchableFields, searchText);

<<<<<<< HEAD
      const recordDumps = await measureTimeTaken({
         func: this.recordDumpModel.find({
            $and: [
               { ...composedQuery },
               {
                  ...regex,
               },
            ],
         }),
         tag: 'RecordService::searchRecordDump::composedQuery',
         context: this.context,
=======
      const recordDumps = await this.recordDumpModel.find({
         $and: [
            { ...composedQuery },
            {
               ...regex,
            },
         ],
>>>>>>> 8ea94d97
      });

      const t0 = performance.now();

      const finalRecords = (
         await Promise.all(
            recordDumps.map(async recordDump => {
               const _ = await postOperateRecordDump(
                  {
                     recordDump,
                     reMappedRecordFields,
                  },
                  this.logger,
               );
               return _;
            }),
         )
      ).filter(record => record !== null);

      const t1 = performance.now();

      this.logger.sLog(
         { t1, t0, diff: t1 - t0 },
         'RecordService::searchRecordDump::postOperationRecordDump::time',
      );

      return finalRecords;
   }

   async findRecordDump(args: {
      recordSpace: MRecordSpace;
      query: Filter<MRecordDump>;
      options?: FindOptions<MRecordDump>;
      reMappedRecordFields: CObject;
      allHashedFieldsInQuery: { value: string | number; slug: string }[];
   }) {
      this.logger.sLog(args, 'RecordService::findRecordDump');
      const {
         query,
         options,
         recordSpace,
         reMappedRecordFields,
         allHashedFieldsInQuery,
      } = args;

      const composedQuery = {
         ...queryWithoutHashedFields({
            query,
            allHashedFieldsInQuery,
            logger: this.logger,
         }),
         'record.recordSpace': String(recordSpace._id),
      };

      this.logger.sLog(
         { composedQuery, query, allHashedFieldsInQuery },
         'RecordService::findRecordDump::composedQuery',
      );

      const recordDumps = await measureTimeTaken({
         func: this.recordDumpModel.find(composedQuery, options),
         tag: 'RecordService::findRecordDump',
         context: this.context,
      });

      if (!allHashedFieldsInQuery.length && !recordSpace.hasHashedFields) {
         const finalRecords = recordDumps.map(recordDump => {
            const { record, ...rest } = recordDump;
            return rest;
         });
         return finalRecords;
      }

      const t0 = performance.now();

      const finalRecords = (
         await Promise.all(
            recordDumps.map(async recordDump => {
               const _ = await postOperateRecordDump(
                  {
                     recordDump,
                     allHashedFieldsInQuery,
                     reMappedRecordFields,
                  },
                  this.logger,
               );
               return _;
            }),
         )
      ).filter(record => record !== null);

      const t1 = performance.now();

      this.logger.sLog(
         { t1, t0, diff: t1 - t0 },
         'postOperationRecordDump::time',
      );

      return finalRecords;
   }

   private UserIdFromContext() {
      this.logger.sLog({}, 'ProjectService:UserIdFromContext');
      const user = this.contextFactory.getValue(['user'], { silent: true });
      return user ? user?._id : '';
   }

   async updateRecordById(
      id: string,
      args: {
         existingFieldContent: MRecordFieldContent[];
         newFieldContent: MRecordFieldContent[];
         recordSpace: string
      },
   ): Promise<MRecord> {
      this.logger.sLog({ args }, 'RecordService:UpdateRecordById');

      const { existingFieldContent, newFieldContent, recordSpace } = args;

      this.assertFieldContentValidation(newFieldContent);

      const mergedFieldContents = mergeFieldContent(
         { existingFieldContent, newFieldContent },
         this.logger,
      );

      const update: UpdateFilter<MRecord> = {
         recordSpace,
         fieldsContent: mergedFieldContents
      };

<<<<<<< HEAD
      const record = await measureTimeTaken({
         func: this.recordModel.findOneAndUpdate(
            { _id: new ObjectId(id) },
            {
               $set: update,
            },
            {
               returnDocument: 'after',
            },
         ),
         tag: 'RecordService:Update',
         context: this.context,
      });
=======
      const record = await this.recordModel.findOneAndUpdate(
         { _id: new ObjectId(id) },
         {
            $set: update
         },
         {
            returnDocument: 'after',
         },
      );
>>>>>>> 8ea94d97

      return record;
   }

   async updateRecord(
      query: Filter<MRecord>,
      update: UpdateFilter<MRecord> = {},
   ): Promise<MRecord> {
      this.logger.sLog({ update, query }, 'RecordService:Update');

      this.assertFieldContentValidation(update.fieldsContent, {
         ignoreRequiredFields: true,
      });

      return measureTimeTaken({
         func: this.recordModel.findOneAndUpdate(query, update, {
            returnDocument: 'after',
         }),
         tag: 'RecordService:Update',
         context: this.context,
      });
   }

   async deleteRecord(id: string): Promise<MRecord> {
      this.logger.debug(id, 'RecordService:Delete');
      await this.assertRecordExistence(id);
      return this.recordModel.findOneAndDelete({ _id: new ObjectId(id) });
   }

   async getRecord({
      query,
      projection,
   }: {
      query?: Filter<MRecord>;
      projection?: FindOptions['projection'];
   }): Promise<MRecord> {
      this.logger.sLog({ query, projection }, 'RecordService:getRecord');

      return measureTimeTaken({
         func: this.recordModel.findOne(query, { projection }),
         tag: 'RecordService:getRecord',
         context: this.context,
      });
   }

   async getRecords(args: {
      recordSpaceSlug: string;
      projectSlug: string;
      query?: Filter<MRecord>;
      userId?: string;
      queryOptions?: FindOptions<MRecord>;
   }): Promise<MRecord[]> {
      this.logger.sLog(args, 'RecordService:getRecords');

      const {
         recordSpaceSlug,
         projectSlug,
         query,
         userId = this.UserIdFromContext(),
         queryOptions = null,
      } = args;

      const recordSpace = this.context.req.trace.recordSpace;

      let recordSpaceId = recordSpace?._id;

      if (!recordSpaceId) {
         const _recordSpace = await this.recordSpaceService.findOne({
            query: { slug: recordSpaceSlug, user: userId, projectSlug },
         });

         if (!_recordSpace) {
            throwBadRequest('Record Space does not exist');
         }

         recordSpaceId = _recordSpace._id;
      }

      return measureTimeTaken({
         func: this.recordModel.find(
            { recordSpace: String(recordSpaceId), ...query },
            queryOptions,
         ),
         tag: 'RecordService:getRecords',
         context: this.context,
      });
   }

   private async assertCreation(args: {
      projectSlug?: string;
      userId: string;
      recordSpaceSlug: string;
   }) {
      this.logger.sLog({ args }, 'RecordService:assertCreation');

      const { userId, recordSpaceSlug, projectSlug } = args;

      if (!userId || !projectSlug || !recordSpaceSlug) {
         throwBadRequest(
            'User id, recordSpace Slug and project slug is required',
         );
      }

      const recordSpace = await this.recordSpaceService.findOne({
         query: { slug: recordSpaceSlug, projectSlug, user: userId },
      });

      if (!recordSpace) {
         throwBadRequest('Record Space does not exist');
      }

      return recordSpace;
   }

   async create(args: {
      projectSlug: string;
      recordSpaceId?: string;
      recordSpaceSlug: string;
      fieldsContent: RecordFieldContentInput[];
      userId?: string;
      recordSpaceDetails?: MRecordSpace;
   }) {
      this.logger.sLog({ args }, 'RecordService:create');
      const {
         projectSlug,
         recordSpaceId: _recordSpaceId,
         recordSpaceSlug,
         fieldsContent,
         userId = this.UserIdFromContext(),
         recordSpaceDetails,
      } = args;

      let recordSpace = recordSpaceDetails;

      if (!recordSpace) {
         recordSpace = await this.assertCreation({
            userId,
            recordSpaceSlug,
            projectSlug,
         });
      }

      this.assertFieldContentValidation(fieldsContent);

      const { _id: recordSpaceId } = recordSpace;

      return measureTimeTaken({
         func: this.recordModel.insert({
            user: userId,
            recordSpace: String(recordSpaceId),
            fieldsContent,
         }),
         tag: 'RecordService::create',
         context: this.context,
      });
   }

   assertFieldContentValidation(
      fieldsContent: RecordFieldContentInput[],
      opts = { ignoreRequiredFields: false },
   ) {
      this.logger.sLog(
         { fieldsContent },
         'RecordService:assertFieldContentValidation',
      );

      const recordSpace = this.contextFactory.getValue([
         'trace',
         'recordSpace',
      ]);

      const uniqueFieldIds = [
         ...new Set(
            fieldsContent.map(fieldContent => String(fieldContent.field)),
         ),
      ];
      if (uniqueFieldIds.length !== fieldsContent.length) {
         this.logger.sLog(
            { uniqueFieldIds, fieldsContent },
            'RecordService:assertFieldContentValidation: some fields are repeated',
         );
         throwBadRequest('Some fields are repeated');
      }

      const { recordFields } = recordSpace;

      const { ignoreRequiredFields } = opts;

      if (!ignoreRequiredFields) {
         const requiredFields = recordFields.filter(
            structure => structure.required,
         );

         const requiredUnsetFields = requiredFields
            .filter(field => !uniqueFieldIds.includes(String(field._id)))
            .map(field => field.slug);

         if (requiredUnsetFields.length) {
            this.logger.sLog({
               requiredFields,
               uniqueFieldIds,
               fieldsContent,
               requiredUnsetFields,
            });
            throwBadRequest(
               `All Required Fields are not set, requiredFields: ${requiredUnsetFields.join(
                  ' and ',
               )}`,
            );
         }
      }

      for (let index = 0; index < fieldsContent.length; index++) {
         const fieldContent = fieldsContent[index];

         const field = recordSpace.hydratedRecordFields.find(
            ({ _id }) => String(fieldContent.field) === _id.toString(),
         );

         if (!field) {
            this.logger.sLog(
               { fieldContent, recordSpace: recordSpace._id },
               'RecordService:assertFieldContentValidation: one of the content fields does not exist',
            );
            throwBadRequest(
               'One of the Content Fields does not exist for this record space',
            );
         }

         const getContent = (fieldContent: RecordFieldContentInput) => {
            if (field.type === 'NUMBER') {
               return fieldContent.numberContent;
            }

            if (field.type === 'TEXT') {
               return fieldContent.textContent;
            }

            if (field.type === 'BOOLEAN') {
               return fieldContent.booleanContent;
            }

            if (field.type === 'ARRAY') {
               return fieldContent.arrayContent;
            }
         };

         const content = getContent(fieldContent);

         if (content === undefined || content === null) {
            this.logger.sLog(
               { fieldContent, field },
               'RecordService:assertFieldContentValidation: one field is missing  textContent, numberContent, booleanContent and arrayContent',
            );
            throwBadRequest(
               `A compulsory field has an empty value ${JSON.stringify({
                  [field.name]: content,
               }).replace('\\', '')}`,
            );
         }

         const fieldTypesToTypeChecks: Record<
            RecordStructureType,
            Array<string>
         > = {
            [RecordStructureType.BOOLEAN]: ['text', 'number'],
            [RecordStructureType.NUMBER]: ['text', 'boolean'],
            [RecordStructureType.TEXT]: ['number', 'boolean'],
            [RecordStructureType.ARRAY]: ['number', 'boolean', 'text'],
         };

         const typeChecks = fieldTypesToTypeChecks[field.type];

         for (let index = 0; index < typeChecks.length; index++) {
            const typeCheck = typeChecks[index];
            if (fieldContent[typeCheck + 'Content']) {
               this.logger.sLog(
                  { fieldContent, typeCheck },
                  `RecordService: assertFieldContentValidation: one of the content fields is a text field but has a ${typeCheck} content`,
               );
               throwBadRequest(
                  `One of the Content Fields is a text field but has a ${typeCheck} content`,
               );
            }
         }
      }
   }

   async isRecordFieldValueExisting(args: {
      field: ObjectIdOrString;
      dbContentType:
         | MRecordFieldContent['textContent']
         | MRecordFieldContent['numberContent']
         | MRecordFieldContent['booleanContent']
         | MRecordFieldContent['arrayContent'];
      value: string | number;
   }) {
      this.logger.sLog(args, 'RecordsService:: isRecordFieldValueExisting');

      const { recordSpace } = this.context.req.trace;

      const { field, dbContentType, value } = args;

      const query: Filter<MRecord> = {
         recordSpace: String(recordSpace._id),
         fieldsContent: {
            $elemMatch: {
               field,
               [dbContentType]: value,
            },
         },
      };

      const record = await measureTimeTaken({
         func: this.recordModel.findOne(query),
         tag: 'RecordsService::isRecordFieldValueExisting',
         context: this.context,
      });

      const result = { exists: Boolean(record), record };

      if (result.exists) {
         this.context.req.trace.records[
            String(record._id)
         ] = this.contextFactory.validateRecordContextUpdate(record);
      }

      return result;
   }

   private async assertRecordExistence(recordId: string) {
      this.logger.sLog({ recordId }, 'RecordService:assertRecordExistence');

      const record = await measureTimeTaken({
         func: this.recordModel.findOne({
            _id: new ObjectId(recordId),
         }),
         tag: 'RecordService:assertRecordExistence',
         context: this.context,
      });

      if (!record) {
         throwBadRequest(`Record does not exist`);
      }

      this.context.req.trace.records[
         String(record._id)
      ] = this.contextFactory.validateRecordContextUpdate(record);
   }
}<|MERGE_RESOLUTION|>--- conflicted
+++ resolved
@@ -27,7 +27,7 @@
 import { postOperateRecordDump } from '@/modules/client/utils/post-operate-record-dump';
 import { createRegexSearchObject } from '@/utils/create-regex-search-object';
 import { RecordFieldContentInput } from './types';
-import { mergeFieldContent } from "../client-functions/utils";
+import { mergeFieldContent } from '../client-functions/utils';
 
 @Injectable({ scope: Scope.REQUEST })
 export class RecordsService {
@@ -187,7 +187,6 @@
 
       const regex = createRegexSearchObject(args.searchableFields, searchText);
 
-<<<<<<< HEAD
       const recordDumps = await measureTimeTaken({
          func: this.recordDumpModel.find({
             $and: [
@@ -199,15 +198,6 @@
          }),
          tag: 'RecordService::searchRecordDump::composedQuery',
          context: this.context,
-=======
-      const recordDumps = await this.recordDumpModel.find({
-         $and: [
-            { ...composedQuery },
-            {
-               ...regex,
-            },
-         ],
->>>>>>> 8ea94d97
       });
 
       const t0 = performance.now();
@@ -320,7 +310,7 @@
       args: {
          existingFieldContent: MRecordFieldContent[];
          newFieldContent: MRecordFieldContent[];
-         recordSpace: string
+         recordSpace: string;
       },
    ): Promise<MRecord> {
       this.logger.sLog({ args }, 'RecordService:UpdateRecordById');
@@ -336,10 +326,9 @@
 
       const update: UpdateFilter<MRecord> = {
          recordSpace,
-         fieldsContent: mergedFieldContents
+         fieldsContent: mergedFieldContents,
       };
 
-<<<<<<< HEAD
       const record = await measureTimeTaken({
          func: this.recordModel.findOneAndUpdate(
             { _id: new ObjectId(id) },
@@ -353,17 +342,6 @@
          tag: 'RecordService:Update',
          context: this.context,
       });
-=======
-      const record = await this.recordModel.findOneAndUpdate(
-         { _id: new ObjectId(id) },
-         {
-            $set: update
-         },
-         {
-            returnDocument: 'after',
-         },
-      );
->>>>>>> 8ea94d97
 
       return record;
    }
