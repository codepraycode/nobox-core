import { HttpException, HttpStatus, Inject, Injectable, Scope } from '@nestjs/common';
import { CustomLogger as Logger } from '@/modules/logger/logger.service';
import { Context } from '@/types';
import { contextGetter } from '@/utils';
import { RecordSpacesService } from '@/modules/record-spaces/record-spaces.service';
import { ProjectsService } from '@/modules/projects/projects.service';
import { Filter, MProject, MRecordSpace, ObjectId } from "nobox-shared-lib";
import {
   ProjectUserDto, ProjectSlugDto, CreateProjectDto,
   AddRecordSpaceViewParamDto, RecordSpaceViewBodyDto,
   QueryViewDto, LogsQueryDto
} from './dto/gen.dto';
import { UserService } from '../user/user.service';
import { Project } from '../projects/entities/project.entity';
<<<<<<< HEAD
import { mailSender } from '@/modules/gateway/utils/sendgrid-setup';
import {
   TWILIO_BASE_PHONE_NUMBER, TWILIO_SENDGRID_MAIL_FROM,
=======

import {
   POSTMARK_MAIL_FROM, TWILIO_BASE_PHONE_NUMBER,
>>>>>>> 303d83ee
   TWILIO_WHATSAPP_PHONE_NUMBER, TWILIO_WHATSAPP_PREFIX
} from '@/config/resources/process-map';
import { SendMailConfig, SendMessageConfig } from '@/types/utils';
import { NotificationError } from '@/modules/gateway/utils/error';
import { MessageInstance } from 'twilio/lib/rest/api/v2010/account/message';
import twilioClient from '@/modules/gateway/utils/twilio-setup';
import MailSender from './utils/mailer';

@Injectable({ scope: Scope.REQUEST })
export class GateWayService {
   constructor(
      @Inject('REQUEST') private context: Context,
      private recordSpacesService: RecordSpacesService,
      private projectService: ProjectsService,
      private userService: UserService,
      private logger: Logger,
   ) {
      this.contextFactory = contextGetter(this.context.req, this.logger);
   }

   private contextFactory: ReturnType<typeof contextGetter>;

   private UserIdFromContext() {
      this.logger.sLog({}, 'GatewayService:UserIdFromContext');
      const user = this.contextFactory.getValue(['user'], { silent: true });
      return user ? user?._id : '';
   }

   async getProjects(
      query?: Filter<MProject>,
   ): Promise<
      (MProject & {
         recordSpaces: MRecordSpace[];
      })[]
   > {
      this.logger.sLog({ query }, 'GatewayService::findForUser');

      const projects = await this.projectService.find({
         ...query,
         user: this.UserIdFromContext(),
      });

      return this.addViewsAndRecordSpaces(projects);
   }

   private async addViewsAndRecordSpaces(projects: Project[]) {
      this.logger.sLog({}, 'GatewayService::addViewsAndRecordSpaces');


      const projectsWithRecordSpaces = await Promise.all(
         projects.map(async project => {
            const recordSpaces = await this.recordSpacesService.find({
               project: project.id,
            });

            const views = await this.recordSpacesService.getProjectViews({ projectId: project.id });

            const recordSpacesWithViews = views
               ? recordSpaces.map(recordSpace => {
                  const filteredViews = views.filter(
                     view => view.recordSpaceId === String(recordSpace._id),
                  );
                  return { ...recordSpace, views: filteredViews };
               })
               : recordSpaces;

            return {
               ...project,
               recordSpaces: recordSpacesWithViews,
            };
         })
      );

      return projectsWithRecordSpaces;
   }

   async getSharedProjects({ contextUser }: { contextUser?: any } = {}) {
      this.logger.sLog({}, 'GatewayService::getSharedProjects');
      const user = contextUser ?? this.contextFactory.getFullContext().user;
      const projects = await this.projectService.findSharedProjects({ email: user.email });
      return this.addViewsAndRecordSpaces(projects);
   }

   async getSharedProjectTokens({ contextUser }: { contextUser?: any } = {}) {
      this.logger.sLog({}, 'GatewayService::getSharedProjects');

      const user = contextUser ?? this.contextFactory.getFullContext().user;

      const projects = await this.projectService.findSharedProjects({ email: user.email });
      const sharedProjectTokens = Promise.all(projects.map(async project => {
         const { user, id } = project;
         const userDetails = await this.userService.getUserDetails({ _id: new ObjectId(user) });
         return {
            projectId: id,
            projectToken: userDetails?.apiToken?.token ?? ""
         };
      }));

      return sharedProjectTokens;
   }

   async getBulkProjectResources(args: {
      getProjectArgs?: { query: Filter<MProject> },
   } = {}) {
      const { getProjectArgs = null } = args;
      this.logger.sLog({}, 'GatewayService::getAllGatwayResources');

      const {
         user,
      } = this.contextFactory.getFullContext();

      const result = await Promise.all([
         this.getProjects(getProjectArgs),
         this.getSharedProjects({ contextUser: user }),
         this.getSharedProjectTokens({ contextUser: user }),
      ])

      return {
         getProjects: result[0],
         getSharedProjects: result[1],
         getSharedProjectTokens: result[2]
      }
   }

   async addRecordSpaceView(
      params: AddRecordSpaceViewParamDto,
      body: RecordSpaceViewBodyDto,
   ) {
      this.logger.sLog({ body, params }, 'GatewayService::addRecordSpaceView');
      const { recordSpaceId, projectId } = params;
      const { data } = body;

      await this.assertRecordSpaceExistence({
         recordSpaceId,
         projectId
      });

      const response = await this.recordSpacesService.addView({
         recordSpaceId,
         data,
         projectId
      });

      return response;
   }

   async getView(
      params: QueryViewDto
   ) {
      this.logger.sLog({ params }, 'GatewayService::addRecordSpaceView');
      const { id } = params;

      const response = await this.recordSpacesService.getViewById(id);
      return response;
   }


   async getLogs(
      query: LogsQueryDto
   ) {
      this.logger.sLog({ query }, 'GatewayService::getLogs');
      // const { projectId, recordSpaceId, recordId } = query;

      // const response = await this.recordSpacesService.getViewById(id);
      // return response;
   }


   async assertRecordSpaceExistence(args: {
      recordSpaceId: string;
      projectId: string
   }) {
      const { recordSpaceId, projectId } = args

      const recordSpaceExist = await this.recordSpacesService.findOne({
         query: {
            _id: new ObjectId(recordSpaceId),
            project: projectId
         }
      });

      if (!recordSpaceExist) {
         throw new HttpException('Record space does not exist', HttpStatus.BAD_REQUEST)
      }
   }

   async getRecordSpaceViews(
      params: AddRecordSpaceViewParamDto,
   ) {
      this.logger.sLog({ params }, 'GatewayService::getRecordSpaceView');
      const { recordSpaceId, projectId } = params;

      await this.assertRecordSpaceExistence({
         recordSpaceId,
         projectId
      })

      const response = await this.recordSpacesService.getRecordSpaceViews({
         recordSpaceId,
         projectId
      });

      return response;
   }

   async editView(
      params: QueryViewDto,
      body: RecordSpaceViewBodyDto
   ) {
      this.logger.sLog({ params, body }, 'GatewayService::editView');
      const { id } = params;
      const { data } = body;
      const response = await this.recordSpacesService.editView(id, data);
      return response;
   }

   async addProjectUser(
      body: ProjectUserDto
   ) {
      this.logger.sLog({ body }, 'GatewayService::addProjectUser');

      const { projectId, email } = body;

      const {
         user,
      } = this.contextFactory.getFullContext();

      return this.projectService.addUserToProject({
         projectId,
         projectOwnerId: user._id,
         userEmail: email
      })
   }


   async removeProjectUser(
      body: ProjectUserDto
   ) {
      this.logger.sLog({ body }, 'GatewayService::removeProjectUser');

      const { projectId, email } = body;

      const {
         user,
      } = this.contextFactory.getFullContext();

      return this.projectService.removeUserFromProject({
         projectId,
         projectOwnerId: user._id,
         userEmail: email
      })
   }


   async getProjectUsers(
      body: ProjectSlugDto
   ) {
      this.logger.sLog({ body }, 'GatewayService::getProjectUsers');

      const { projectSlug, projectId } = body;

      const {
         user,
      } = this.contextFactory.getFullContext();

      return await this.projectService.getProjectUser({
         projectSlug,
         projectOwnerId: user._id,
         projectId
      })
   }


   async createProject(
      createProjectdto: CreateProjectDto
   ) {
      this.logger.sLog({ createProjectdto }, 'GatewayService::createProject');

      const {
         user,
      } = this.contextFactory.getFullContext();

      return await this.projectService.create(createProjectdto, user.id);
   }


   async sendMail(config: SendMailConfig) {
      try {
<<<<<<< HEAD
         await mailSender.send({
            from: TWILIO_SENDGRID_MAIL_FROM,
            to: config.to,
            subject: config.subject,
            html: config.body,
         });

         // console.debug(message);

         return true;
         // eslint-disable-next-line @typescript-eslint/no-explicit-any
      } catch (err: any) {
         console.error(err);
         console.log(err.response?.body);

         const error = new NotificationError(err.message, err.code, err.status);

         throw error;
      }
   }

   async sendwhatsAppMessage(config: SendMessageConfig) {
      try {
         const message: MessageInstance = await twilioClient.messages.create({
            body: config.body,
            from: TWILIO_WHATSAPP_PREFIX + TWILIO_WHATSAPP_PHONE_NUMBER,
            to: TWILIO_WHATSAPP_PREFIX + config.to,
         });

         // console.debug(message);

         const msg = message.toJSON();

         return {
            from: msg.from,
            to: msg.to,
            date_sent: msg.dateSent,
            status: msg.status,
         };
         // eslint-disable-next-line @typescript-eslint/no-explicit-any
      } catch (err: any) {
         console.error(err);

         const error = new NotificationError(err.message, err.code, err.status);

=======
         await MailSender.send({
            From: POSTMARK_MAIL_FROM,
            To: config.to,
            Subject: config.subject,
            HtmlBody: config.body,
         });
         return true;
      } catch (err: any) {
         this.logger.error(err);
         this.logger.sLog(err.response?.body, 'GatewayService::sendMail:err');
         const error = new NotificationError(err.message);
         throw error;
      }
   }

   async sendwhatsAppMessage(config: SendMessageConfig) {
      try {
         const message: MessageInstance = await twilioClient.messages.create({
            body: config.body,
            from: TWILIO_WHATSAPP_PREFIX + TWILIO_WHATSAPP_PHONE_NUMBER,
            to: TWILIO_WHATSAPP_PREFIX + config.to,
         });


         const msg = message.toJSON();

         return {
            from: msg.from,
            to: msg.to,
            date_sent: msg.dateSent,
            status: msg.status,
         };
      } catch (err: any) {
         this.logger.error(err);
         const error = new NotificationError(err.message);
>>>>>>> 303d83ee
         throw error;
      }
   }

   async sendSMS(config: SendMessageConfig) {
      try {
         const message: MessageInstance = await twilioClient.messages.create({
            body: config.body,
            from: TWILIO_BASE_PHONE_NUMBER,
            to: config.to,
         });

         console.debug(message);

         const msg = message.toJSON();

         return {
            from: msg.from,
            to: msg.to,
            date_sent: msg.dateSent,
            status: msg.status,
         };
<<<<<<< HEAD
         // eslint-disable-next-line @typescript-eslint/no-explicit-any
      } catch (err: any) {
         console.error(err);

         const message = 'Could not send sms, please check the number and try again';

         const error = new NotificationError(message, err.code, err.status);
=======
      } catch (err: any) {
         this.logger.error(err, "GatewayService::sendSMS:err");
         const error = new NotificationError(
            'Could not send sms, please check the number and try again'
         );
>>>>>>> 303d83ee

         throw error;
      }
   }

   async replywhatsAppMessage(config: SendMessageConfig) {
      try {
         const message: MessageInstance = await twilioClient.messages.create({
            body: config.body,
            from: TWILIO_BASE_PHONE_NUMBER,
            to: config.to,
         });

<<<<<<< HEAD
         console.debug(message);
=======
         this.logger.debug(message);
>>>>>>> 303d83ee

         const msg = message.toJSON();

         return {
            from: msg.from,
            to: msg.to,
            date_sent: msg.dateSent,
            status: msg.status,
         };
<<<<<<< HEAD
         // eslint-disable-next-line @typescript-eslint/no-explicit-any
      } catch (err: any) {
         console.error(err);

         const message = 'Could not send sms, please check the number and try again';

         const error = new NotificationError(message, err.code, err.status);

=======
      } catch (err: any) {
         this.logger.error(err);
         const error = new NotificationError('Could not send sms, please check the number and try again');
>>>>>>> 303d83ee
         throw error;
      }
   }

   async whatsAppStatusCallback() {
      return {
         message: 'All good',
         data: {}
      }
   }
}<|MERGE_RESOLUTION|>--- conflicted
+++ resolved
@@ -12,15 +12,9 @@
 } from './dto/gen.dto';
 import { UserService } from '../user/user.service';
 import { Project } from '../projects/entities/project.entity';
-<<<<<<< HEAD
-import { mailSender } from '@/modules/gateway/utils/sendgrid-setup';
-import {
-   TWILIO_BASE_PHONE_NUMBER, TWILIO_SENDGRID_MAIL_FROM,
-=======
 
 import {
    POSTMARK_MAIL_FROM, TWILIO_BASE_PHONE_NUMBER,
->>>>>>> 303d83ee
    TWILIO_WHATSAPP_PHONE_NUMBER, TWILIO_WHATSAPP_PREFIX
 } from '@/config/resources/process-map';
 import { SendMailConfig, SendMessageConfig } from '@/types/utils';
@@ -309,53 +303,6 @@
 
    async sendMail(config: SendMailConfig) {
       try {
-<<<<<<< HEAD
-         await mailSender.send({
-            from: TWILIO_SENDGRID_MAIL_FROM,
-            to: config.to,
-            subject: config.subject,
-            html: config.body,
-         });
-
-         // console.debug(message);
-
-         return true;
-         // eslint-disable-next-line @typescript-eslint/no-explicit-any
-      } catch (err: any) {
-         console.error(err);
-         console.log(err.response?.body);
-
-         const error = new NotificationError(err.message, err.code, err.status);
-
-         throw error;
-      }
-   }
-
-   async sendwhatsAppMessage(config: SendMessageConfig) {
-      try {
-         const message: MessageInstance = await twilioClient.messages.create({
-            body: config.body,
-            from: TWILIO_WHATSAPP_PREFIX + TWILIO_WHATSAPP_PHONE_NUMBER,
-            to: TWILIO_WHATSAPP_PREFIX + config.to,
-         });
-
-         // console.debug(message);
-
-         const msg = message.toJSON();
-
-         return {
-            from: msg.from,
-            to: msg.to,
-            date_sent: msg.dateSent,
-            status: msg.status,
-         };
-         // eslint-disable-next-line @typescript-eslint/no-explicit-any
-      } catch (err: any) {
-         console.error(err);
-
-         const error = new NotificationError(err.message, err.code, err.status);
-
-=======
          await MailSender.send({
             From: POSTMARK_MAIL_FROM,
             To: config.to,
@@ -391,7 +338,6 @@
       } catch (err: any) {
          this.logger.error(err);
          const error = new NotificationError(err.message);
->>>>>>> 303d83ee
          throw error;
       }
    }
@@ -414,21 +360,11 @@
             date_sent: msg.dateSent,
             status: msg.status,
          };
-<<<<<<< HEAD
-         // eslint-disable-next-line @typescript-eslint/no-explicit-any
-      } catch (err: any) {
-         console.error(err);
-
-         const message = 'Could not send sms, please check the number and try again';
-
-         const error = new NotificationError(message, err.code, err.status);
-=======
       } catch (err: any) {
          this.logger.error(err, "GatewayService::sendSMS:err");
          const error = new NotificationError(
             'Could not send sms, please check the number and try again'
          );
->>>>>>> 303d83ee
 
          throw error;
       }
@@ -442,11 +378,7 @@
             to: config.to,
          });
 
-<<<<<<< HEAD
-         console.debug(message);
-=======
          this.logger.debug(message);
->>>>>>> 303d83ee
 
          const msg = message.toJSON();
 
@@ -456,20 +388,9 @@
             date_sent: msg.dateSent,
             status: msg.status,
          };
-<<<<<<< HEAD
-         // eslint-disable-next-line @typescript-eslint/no-explicit-any
-      } catch (err: any) {
-         console.error(err);
-
-         const message = 'Could not send sms, please check the number and try again';
-
-         const error = new NotificationError(message, err.code, err.status);
-
-=======
       } catch (err: any) {
          this.logger.error(err);
          const error = new NotificationError('Could not send sms, please check the number and try again');
->>>>>>> 303d83ee
          throw error;
       }
    }
